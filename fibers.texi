\input texinfo   @c -*-texinfo-*-
@c %**start of header
@setfilename fibers.info
@settitle Fibers
@c %**end of header

@set VERSION 1.3.1
@set UPDATED 22 August 2023

@copying
This manual is for Fibers (version @value{VERSION}, updated
@value{UPDATED})

@noindent
<<<<<<< HEAD
Copyright 2016-2023 Andy Wingo
Copyright 2021, 2023 Maxime Devos
=======
Copyright 2016, 2023 Andy Wingo@*
Copyright 2021, 2023 Maxime Devos@*
>>>>>>> 034e6595
Copyright 2022, 2023 Aleix Conchillo Flaqué

@quotation
@c For more information, see COPYING.docs in the fibers
@c distribution.
Permission is granted to copy, distribute and/or modify this document
under the terms of the GNU Free Documentation License, Version 1.3 or
any later version published by the Free Software Foundation; with no
Invariant Sections, no Front-Cover Texts, and no Back-Cover Texts.
@end quotation
@end copying

@dircategory The Algorithmic Language Scheme
@direntry
* Fibers: (fibers.info).  Lightweight concurrency for Guile.
@end direntry

@titlepage
@title Fibers
@subtitle version @value{VERSION}, updated @value{UPDATED}
@author Andy Wingo
@page
@vskip 0pt plus 1filll
@insertcopying
@end titlepage

@ifnottex
@node Top
@top Fibers


@insertcopying
@menu
* Introduction::          What's this all about?
* Reference::             API reference.
* Pitfalls::              Stay on the happy path.
* Examples::              Starting points for a hack.
* Status::                Fibers is a work in progress.

* Index::                 Index of concepts and procedures.
@end menu

@end ifnottex

@iftex
@shortcontents
@end iftex

@node Introduction
@chapter Introduction

Fibers is a facility for lightweight concurrency in Guile.

@menu
* Context::               How do other systems handle concurrency?
* Design::                Fibers' point in the design space.
* Parallelism::           Faster throughput via more cores.
@end menu

@node Context
@section A brief history of language facilities for concurrency

Modern machines have the raw capability to serve hundreds of thousands
of simultaneous long-lived connections, but it's often hard to manage
this at the software level.  Fibers tries to solve this problem in a
nice way.  Before discussing the approach taken in Fibers, it's worth
spending some time on history to see how we got here.

One of the most dominant patterns for concurrency these days is
``callbacks'', notably in the Twisted library for Python and the
Node.js run-time for JavaScript.  The basic observation in the
callback approach to concurrency is that the efficient way to handle
tens of thousands of connections at once is with low-level operating
system facilities like @code{poll}, @code{epoll} or @code{kqueue}.  By
default, Fibers will try to use the native events system facility
implementation (e.g. @code{epoll} on Linux systems) but
@code{libevent} is also supported for portability reasons.  You add
all of the file descriptors that you are interested in to a ``poll
set'' and then ask the operating system which ones are readable or
writable, as appropriate.  Once the operating system says ``yes, file
descriptor 7145 is readable'', you can do something with that socket;
but what?  With callbacks, the answer is ``call a user-supplied
closure'': a callback, representing the continuation of the
computation on that socket.

Building a network service with a callback-oriented concurrency system
means breaking the program into little chunks that can run without
blocking.  Wherever a program could block, instead of just continuing
the program, you register a callback.  Unfortunately this requirement
permeates the program, from top to bottom: you always pay the mental
cost of inverting your program's control flow by turning it into
callbacks, and you always incur run-time cost of closure creation,
even when the particular I/O could proceed without blocking.  It's a
somewhat galling requirement, given that this contortion is required
of the programmer, but could be done by the compiler.  We Schemers
demand better abstractions than manual, obligatory
continuation-passing-style conversion.

Callback-based systems also encourage unstructured concurrency, as in
practice callbacks are not the only path for data and control flow in
a system: usually there is mutable global state as well.  Without
strong patterns and conventions, callback-based systems often exhibit
bugs caused by concurrent reads and writes to global state.

Some of the problems of callbacks can be mitigated by using
``promises'' or other library-level abstractions; if you're a Haskell
person, you can think of this as lifting all possibly-blocking
operations into a monad.  If you're not a Haskeller, that's cool,
neither am I!  But if your typey spidey senses are tingling, it's for
good reason: with promises, your whole program has to be transformed
to return promises-for-values instead of values anywhere it would
block.

An obvious solution to the control-flow problem of callbacks is to use
threads.  In the most generic sense, a thread is a language feature
which denotes an independent computation.  Threads are created by
other threads, but fork off and run independently instead of returning
to their caller.  In a system with threads, there is implicitly a
scheduler somewhere that multiplexes the threads so that when one
suspends, another can run.

In practice, the concept of threads is often conflated with a
particular implementation, @dfn{kernel threads}.  Kernel threads are
very low-level abstractions that are provided by the operating system.
The nice thing about kernel threads is that they can use any CPU that
is the kernel knows about.  That's an important factor in today's
computing landscape, where Moore's law seems to be giving us more
cores instead of more gigahertz.

However, as a building block for a highly concurrent system, kernel
threads have a few important problems.

One is that kernel threads simply aren't designed to be allocated in
huge numbers, and instead are more optimized to run in a
one-per-CPU-core fashion.  Their memory usage is relatively high for
what should be a lightweight abstraction: some 10 kilobytes at least
and often some megabytes, in the form of the thread's stack.  There
are ongoing efforts to reduce this for some systems but we cannot
expect wide deployment in the next 5 years, if ever.  Even in the best
case, a hundred thousand kernel threads will take at least a gigabyte
of memory, which seems a bit excessive for book-keeping overhead.

Kernel threads can be a bit irritating to schedule, too: when one
thread suspends, it's for a reason, and it can be that user-space
knows a good next thread that should run.  However because kernel
threads are scheduled in the kernel, it's rarely possible for the
kernel to make informed decisions.  There are some ``user-mode
scheduling'' facilities that are in development for some systems, but
again only for some systems.

The other significant problem is that building non-crashy systems on
top of kernel threads is hard to do, not to mention ``correct''
systems.  It's an embarrassing situation.  For one thing, the
low-level synchronization primitives that are typically provided with
kernel threads, mutexes and condition variables, are not composable.
Also, as with callback-oriented concurrency, one thread can silently
corrupt another via unstructured mutation of shared state.  It's worse
with kernel threads, though: a kernel thread can be interrupted at any
point, not just at I/O.  And though callback-oriented systems can
theoretically operate on multiple CPUs at once, in practice they
don't.  This restriction is sometimes touted as a benefit by
proponents of callback-oriented systems, because in such a system, the
callback invocations have a single, sequential order.  With multiple
CPUs, this is not the case, as multiple threads can run at the same
time, in parallel.

Kernel threads can work.  The Java virtual machine does at least
manage to prevent low-level memory corruption and to do so with high
performance, but still, even Java-based systems that aim for maximum
concurrency avoid using a thread per connection because threads use
too much memory.

In this context it's no wonder that there's a third strain of
concurrency: shared-nothing message-passing systems like Erlang.
Erlang isolates each thread (called @dfn{processes} in the Erlang
world), giving each it its own heap and ``mailbox''.  Processes can
spawn other processes, and the concurrency primitive is
message-passing.  A process that tries receive a message from an empty
mailbox will ``block'', from its perspective.  In the meantime the
system will run other processes.  Message sends never block, oddly;
instead, sending to a process with many messages pending makes it more
likely that Erlang will pre-empt the sending process.  It's a strange
trade off, but it makes sense when you realize that Erlang was designed
for network transparency: the same message send/receive interface can
be used to send messages to processes on remote machines as well.

No network is truly transparent, however.  At the most basic level,
the performance of network sends should be much slower than local
sends.  Whereas a message sent to a remote process has to be written
out byte-by-byte over the network, there is no need to copy immutable
data within the same address space.  The complexity of a remote
message send is O(n) in the size of the message, whereas a local
immutable send is O(1).  This suggests that hiding the different
complexities behind one operator is the wrong thing to do.  And
indeed, given byte read and write operators over sockets, it's
possible to implement remote message send and receive as a process
that serializes and parses messages between a channel and a byte sink
or source.  In this way we get cheap local channels, and network shims
are under the programmer's control.  This is the approach that the Go
language takes, and is the one we use in Fibers.

Structuring a concurrent program as separate threads that communicate
over channels is an old idea that goes back to Tony Hoare's work on
``Communicating Sequential Processes'' (CSP).  CSP is an elegant tower
of mathematical abstraction whose layers form a pattern language for
building concurrent systems that you can still reason about.
Interestingly, it does so without any concept of time at all, instead
representing a thread's behavior as a @dfn{trace} of instantaneous
events.  Threads themselves are like functions that unfold over the
possible events to produce the actual event trace seen at run-time.

This view of events as instantaneous happenings extends to
communication as well.  In CSP, one communication between two threads
is modelled as an instantaneous event, partitioning the traces of the
two threads into ``before'' and ``after'' segments.

Practically speaking, this has ramifications in the Go language, which
was heavily inspired by CSP.  You might think that a channel is just a
an asynchronous queue that blocks when writing to a full queue, or
when reading from an empty queue.  That's a bit closer to the Erlang
conception of how things should work, though as we mentioned, Erlang
simply slows down writes to full mailboxes rather than blocking them
entirely.  However, that's not what Go and other systems in the CSP
family do; sending a message on a channel will block until there is a
receiver available, and vice versa.  The threads are said to
``rendezvous'' at the event.

Unbuffered channels have the interesting property that you can
@code{select} between sending a message on channel @var{a} or channel
@var{b}, and in the end only one message will be sent; nothing happens
until there is a receiver ready to take the message.  In this way
messages are really owned by threads and never by the channels
themselves.  You can of course add buffering if you like, simply by
making a thread that waits on either sends or receives on a channel,
and which buffers sends and makes them available to receives.  It's
also possible to add explicit support for buffered channels, as Go
does, which can reduce the number of context switches as there is no
explicit buffer thread.

Whether to buffer or not to buffer is a tricky choice.  It's possible
to implement singly-buffered channels in a system like Erlang via an
explicit send/acknowledge protocol, though it seems difficult to
implement completely unbuffered channels.  As we mentioned, it's
possible to add buffering to an unbuffered system by the introduction
of explicit buffer threads.  In the end though in Fibers we follow
CSP's lead so that we can implement the nice @code{select} behavior
that we mentioned above.

As a final point, @code{select} is OK but is not a great language
abstraction.  Say you call a function and it returns some kind of
asynchronous result which you then have to @code{select} on.  It could
return this result as a channel, and that would be fine: you can add
that channel to the other channels in your @code{select} set and you
are good.  However, what if what the function does is receive a
message on a channel, then do something with the message?  In that
case the function should return a channel, plus a continuation (as a
closure or something).  If @code{select} results in a message being
received over that channel, then we call the continuation on the
message.  Fine.  But, what if the function itself wanted to
@code{select} over some channels?  It could return multiple channels
and continuations, but that becomes unwieldy.

What we need is an abstraction over asynchronous operations, and that
is the main idea of a CSP-derived system called ``Concurrent ML''
(CML).  Originally implemented as a library on top of Standard ML of
New Jersey by John Reppy, CML provides this abstraction, which in
Fibers is called an @dfn{operation}@footnote{CML uses the term
@dfn{event}, but we find this to be a confusing name.}.  Calling
@code{send-operation} on a channel returns an operation, which is just
a value.  Operations are like closures in a way; a closure wraps up
code in its environment, which can be later called many times or not
at all.  Operations likewise can be @dfn{performed}@footnote{In CML,
@dfn{synchronized}.} many times or not at all; performing an operation
is like calling a function.  The interesting part is that you can
compose operations via the @code{wrap-operation} and
@code{choice-operation} combinators.  The former lets you bundle up an
operation and a continuation.  The latter lets you construct an
operation that chooses over a number of operations.  Calling
@code{perform-operation} on a choice operation will perform one and
only one of the choices.  Performing an operation will call its
@code{wrap-operation} continuation on the resulting values.

While it's possible to implement Concurrent ML in terms of Go's
channels and baked-in @code{select} statement, it's more expressive to
do it the other way around, as that also lets us implement other
operations types besides channel send and receive, for example
timeouts and condition variables.

@node Design
@section Fibers design

In Fibers, the unit of computation is the @dfn{fiber}, a lightweight
thread managed by Guile.  A fiber communicates with the outside world
via normal Guile ports: @code{get-bytevector}, @code{put-string}, and
all that.  Within a single Guile process fibers communicate by sending
and receiving Scheme values over @dfn{channels}.

Whenever a fiber tries to read but no data is available, or tries to
write but no data can be written, Guile will suspend the fiber and
arrange for it to be resumed when the port or channel operation can
proceed.  In the meantime, Guile will run other fibers.  When no fiber
is runnable, Guile will use efficient system facilities to sleep until
input or output can proceed.

When a fiber would block, it suspends to the scheduler from the
current thread.  The scheduler will arrange to re-start the fiber when
the port or channel becomes readable or writable, as appropriate.  For
ports, the scheduler adds the file descriptor associated with the port
as a pending event.  In either case, the scheduler remembers which
fibers are waiting and for what, so that the user can inspect the
state of their system.

Currently in Fibers there is no ambient scheduler running; an error is
signalled if a user calls @code{spawn-fiber} while not inside a
@code{run-fibers} invocation.  However it is possible to communicate
with fibers via channels or other Concurrent ML-like operations, even
outside of a @code{run-fibers} invocation.  If an operation would
block, it suspends the entire kernel thread until the operation can
proceed.

On the Scheme level, a fiber is a delimited continuation.  When a
scheduler runs a fiber, it does so within a prompt; when the fiber
suspends, it suspends to the prompt.  The scheduler saves the
resulting continuation as part of the fiber's state.  In this way the
per-fiber computational state overhead is just the size of the pending
stack frames of the fiber, which can be just a handful of words.

By default, Fibers takes advantage of all available cores on your
system.  @xref{Parallelism}, for full details.

Ports are how fibers communicate with the world; channels are how
fibers communicate with each other.  Channels are meeting places
between fibers, or between threads.  A fiber or thread that goes to
send a message over a channel will block until there is a fiber or
thread ready to receive the message, and vice versa.  Once both
parties are ready, the message is exchanged and both parties resume.
There can be multiple fibers and threads waiting to read and write on
a channel, allowing channels to express not only pipelines but also
common concurrency patterns such as fan-in and fan-out.

Unlike Erlang channels, channels in Fibers are purely local and do not
attempt to provide the illusion of network transparency.  This does
have the positive advantage that we are able to provide better
backpressure support than Erlang, blocking when no receiver is
available to handle a message instead of letting the sender keep
sending many messages.

To avoid starvation, a fiber can only run once within a ``turn''.
Each turn starts with a poll on file descriptors of interest and marks
the associated fibers as runnable.  If no fiber is runnable at the
start of the poll, the poll call will ask the kernel to wait for a
runnable descriptor.  Otherwise the poll call will still check for
runnable file descriptors, but also ask the kernel to return
immediately.  There is an additional FD added to the poll set that is
used to interrupt a blocking poll, for example if a fiber becomes
runnable due to I/O on a channel from a separate kernel thread while
the first scheduler was still polling.

If a fiber runs for too long (by default, 10 milliseconds), it will be
@dfn{preempted}: interrupted and rescheduled for the next turn.  The
preemption frequency can be tuned by the user or turned off for a
fully cooperative scheduling model.

To enable expressive cross-kernel-thread communications, channel sends
and receives are atomic and thread-safe.

@node Parallelism
@section Parallelism

By default, Fibers will take advantage of all CPU cores available to
it.  The degree of parallelism is controlled by the
@code{#:parallelism} keyword argument to @code{run-fibers}, which
defaults to @code{(current-processor-count)}.
@xref{Threads,,,guile.info,Guile Reference Manual}, for more
information on @code{current-processor-count}.  Pass a different
argument to @code{#:parallelism} to choose a different degree of
parallelism, for example @code{1} for single-threaded operation.  To
allocate specific cores to a Guile process, use the @code{taskset}
command-line utility.

A newly spawned fiber will be scheduled on the kernel thread in which
it was created, unless @code{#:parallel? #t} was passed to the
@code{spawn-fiber} invocation, in which case its initial kernel thread
will be selected at random.  In this way the default is to preserve
locality of memory access and minimize cross-thread coordination.

Additionally, after a scheduler has exhausted its run queue for the
current turn, if it has nothing scheduled for the next turn it will
try to steal work from other schedulers.  This @dfn{work stealing}
allows a set of parallel schedulers to automatically rebalance and
burn through the current global run queue as fast as possible.

After processing its current run queue, possibly including stolen work
if its next run queue was empty, a scheduler will then ask the
operating system for any file descriptors that have pending activity.
The scheduler puts a time limit on this sleep phase if there are
pending timeouts, but otherwise the sleep will only wake up when a
file descriptor becomes readable or writable, or if another thread
wakes up the scheduler.  Schedulers that are sleeping do not
participate in work stealing.  For this reason there is another source
of work rebalancing in Fibers, @dfn{work sharing}.  As mentioned
above, to schedule a fiber on a random remote scheduler, use
@code{spawn-fiber} with the @code{#:parallel? #t} keyword argument.

The specifics of the scheduling algorithm may change, and it may be
that there is no global ``best scheduler''.  We look forward to
experimenting and finding not only a good default algorithm, but also
a library that you can use to find your own local maximum in the
scheduling space.

As far as performance goes, we have found that computationally
intensive tasks parallelize rather well.  Expect near-linear speedup
as you make more cores available to fibers.

On the other hand, although allocation rate improves with additional
cores, it currently does not scale linearly, and works best when all
cores are on the same NUMA node.  This is due to details about how
Guile manages its memory.

In general there may be many bottlenecks that originate in Guile,
Fibers, and in your application, and these bottlenecks constrain the
ability of an application to scale linearly.

Probably the best way to know if Fibers scales appropriately for your
use case is to make some experiments.  To restrict the set of cores
available to Guile, run Guile from within @code{taskset -c}.  See
@code{taskset}'s manual page.  For machines with multiple sockets you
will probably want to use @code{numactl --membind} as well.  Then to
test scalability on your machine, run @code{./env guile
tests/speedup.scm} from within your Fibers build directory, or
benchmark your application directly.  In time we should be able to
develop some diagnostic facilities to help the Fibers user determine
where a scaling bottleneck is in their application.

@node Reference
@chapter API reference

Fibers is a library built on Guile.  It consists of a public
interface, base support for asynchronous operations, implementations
of operations for channels and timers, and an internals interface.

@menu
* Using Fibers::         User-facing interface to fibers
* Operations::           Composable abstractions for concurrency.
* Channels::             Share memory by communicating.
* Timers::               Operations on time.
* Conditions::           Waiting for simple state changes.
* Port Readiness::       Waiting until a port is ready for I/O.
* REPL Commands::        Experimenting with Fibers at the console.
* Schedulers and Tasks:: Fibers are built from lower-level primitives.
@end menu

@node Using Fibers
@section Using Fibers

The public interface of fibers right now is quite minimal.  To use it,
import the @code{(fibers)} module:

@example
(use-modules (fibers))
@end example

To create a new fibers scheduler and run it in the current Guile
thread, use @code{run-fibers}.

@defun run-fibers [init-thunk=@code{#f}] @
       [#:install-suspendable-ports?=@code{#t}] @
       [#:scheduler=@code{#f}] @
       [#:parallelism=@code{(current-processor-count)}] @
       [#:cpus=@code{(getaffinity 0)}] @
       [#:hz=@code{100}] [#:drain?=@code{#f}]
Run @var{init-thunk} within a fiber in a fresh scheduler, blocking
until @var{init-thunk} returns.  Return the value(s) returned by the
call to @var{init-thunk}.

For example:
@example
(run-fibers (lambda () 1))
@result{} 1

(run-fibers
 (lambda ()
   (spawn-fiber (lambda () (display "hey!\n"))))
 #:drain? #t)
@print{} hey!
@end example

Calling @code{run-fibers} will ensure that Guile's port implementation
allows fibers to suspend if a read or a write on a port would block.
@xref{Non-Blocking I/O,,,guile.info,Guile Reference Manual}, for more
details on suspendable ports.  If for some reason you want port reads
or writes to prevent other fibers from running, pass @code{#f} as the
@code{#:install-suspendable-ports?} keyword argument.

By default, @code{run-fibers} will create a fresh scheduler, and
destroy it after @code{run-fibers} finishes.  If you happen to have a
pre-existing scheduler (because you used the low-level scheduler
interface to create one), you can pass it to @code{run-fibers} using
the @code{#:scheduler} keyword argument.  In that case the scheduler
will not be destroyed when @code{run-fibers} finishes.

@code{run-fibers} will return when the @var{init-thunk} call returns.
To make it additionally wait until there are no more runnable fibers
or pending timeouts, specify the @code{#:drain? #t} keyword argument.

If @code{run-fibers} creates a scheduler on your behalf, it will
arrange for a number of ``peer'' schedulers to also be created, up to
a total scheduler count controlled by the @var{parallelism} keyword
argument.  These peer schedulers will be run in separate threads and
will participate in work rebalancing.  The fibers will be run on the
CPUs specified by @var{cpus}.  @xref{Parallelism}.

By default @var{hz} is 100, indicating that running fibers should be
preempted 100 times per every second of CPU time (not wall-clock
time).  Note that preemption will only occur if the fiber can actually
be suspended; @xref{Barriers}, for more information.  Pass @code{0}
for @var{hz} to disable preemption, effectively making scheduling
fully cooperative.
@end defun

@defun spawn-fiber thunk [scheduler=@code{(require-current-scheduler)}] @
       [#:parallel?=@code{#f}]
Spawn a new fiber that will run @var{thunk}.  Return the new fiber.
The new fiber will run concurrently with other fibers.

The fiber will be added to the current scheduler, which is usually
what you want.  It's also possible to spawn the fiber on a specific
scheduler, which is useful to ensure that the fiber runs on a
different kernel thread.  In that case, pass the optional
@code{scheduler} argument.

If @var{parallel?} is true, the fiber will be started not
(necessarily) on @var{scheduler}, but on a random member of the peer
set of @var{scheduler}.  @xref{Parallelism}.  Note that every
scheduler is a member of its own peer set.

The fiber will inherit the fluid--value associations (the dynamic
state) in place when @code{spawn-fiber} is called.  Any
@code{fluid-set!} or parameter set within the fiber will not affect
fluid or parameter bindings outside the fiber.
@end defun

@defun sleep seconds
Wake up the current fiber after @var{seconds} of wall-clock time have
elapsed.  This definition will replace the binding for @code{sleep} in
the importing module, effectively overriding Guile's ``core''
definition.
@end defun

@node Operations
@section Operations

Operations are first-class abstractions for asynchronous events.
There are primitive operation types, such as waiting for a timer
(@pxref{Timers}) or waiting for a message on a channel
(@pxref{Channels}).  Operations can also be combined and transformed
using the @code{choice-operation} and @code{wrap-operation} from this module:

@example
(use-modules (fibers operations))
@end example

@defun wrap-operation op f
Given the operation @var{op}, return a new operation that, if and when
it succeeds, will apply @var{f} to the values yielded by performing
@var{op}, and yield the result as the values of the wrapped operation.
@end defun

@defun choice-operation . ops
Given the operations @var{ops}, return a new operation that if it
succeeds, will succeed with one and only one of the sub-operations
@var{ops}.
@end defun

Finally, once you have an operation, you can perform it using
@code{perform-operation}.

@defun perform-operation op
Perform the operation @var{op} and return the resulting values.  If the
operation cannot complete directly, block until it can complete.
@end defun

@xref{Introduction}, for more on the ``Concurrent ML'' system that
introduced the concept of the operation abstraction.  In the context
of Fibers, ``blocking'' means to suspend the current fiber, or to
suspend the current kernel thread if the operation is performed
outside of a fiber.

There is also a low-level constructor for other modules that implement
primitive operation types:

@defun make-base-operation wrap-fn try-fn block-fn
Make a fresh base operation.
@end defun

This is a low-level constructor, though; if you ever feel the need to
call @code{make-base-operation}, make sure you're familiar with the
Concurrent ML literature.  Godspeed!

@node Channels
@section Channels

Channels are the way to communicate between fibers.  To use them, load
the channels module:

@example
(use-modules (fibers channels))
@end example

@defun make-channel
Make a fresh channel.
@end defun

@defun channel? obj
Return @code{#t} if @var{obj} is a channel, or @code{#f} otherwise.
@end defun

@defun put-operation channel message
Make an operation that if and when it completes will rendezvous with a
receiving operation to send @var{message} over @var{channel}.
@end defun

@defun get-operation channel
Make an operation that if and when it completes will rendezvous with a
sending operation to receive one value from @var{channel}.
@end defun

@defun put-message channel message
Send @var{message} on @var{channel}, and return zero values.  If there
is already a receiver waiting to receive a message on this channel,
give it our message and continue.  Otherwise, block until a receiver
becomes available.

Equivalent to:
@example
(perform-operation (put-operation channel message))
@end example
@end defun

@defun get-message channel
Receive a message from @var{channel} and return it.  If there is
already a sender waiting to send a message on this channel, take its
message directly.  Otherwise, block until a sender becomes available.

Equivalent to:
@example
(perform-operation (get-operation channel))
@end example
@end defun

Channels are thread-safe; you can use them to send and receive values
between fibers on different kernel threads.

@node Timers
@section Timers

Timers are a kind of operation that, you guessed it, let you sleep
until a certain time.

@example
(use-modules (fibers timers))
@end example

@defun sleep-operation seconds
Make an operation that will succeed with no values when @var{seconds}
have elapsed.
@end defun

@defun timer-operation expiry
Make an operation that will succeed when the current time is greater
than or equal to @var{expiry}, expressed in internal time units.  The
operation will succeed with no values.
@end defun

@defun sleep seconds
Block the calling fiber or kernel thread until @var{seconds} have
elapsed.
@end defun

@node Conditions
@section Conditions

Condition variables are a simple one-bit form of concurrent
communication.  A condition variable has two states: it starts in the
@dfn{unsignalled} state and later may transition to the
@dfn{signalled} state.  When a condition becomes signalled, any
associated waiting operations complete.

@example
(use-modules (fibers conditions))
@end example

@defun make-condition
Make a new condition variable.
@end defun

@defun condition? obj
Return @code{#t} if @var{obj} is a condition variable, or @code{#f}
otherwise.
@end defun

@defun signal-condition! cvar
Signal @var{cvar}, notifying all waiting fibers and preventing
blocking of future fibers waiting on this condition.
@end defun

@defun wait-operation cvar
Make an operation that will succeed with no values when @var{cvar}
becomes signalled.
@end defun

@defun wait cvar
Block the calling fiber or kernel thread until @var{cvar} becomes
signalled.  Equivalent to @code{(perform-operation (wait-operation
cvar))}.
@end defun

@node Port Readiness
@section Port Readiness

These two operations can be used on file ports to wait until
they are readable or writable.  Spurious wake-ups are possible.
This is complementary to Guile's suspendable ports.

@example
(use-modules (fibers io-wakeup))
@end example

@defun wait-until-port-readable-operation port
Make an operation that will succeed with no values when the input
port @var{port} becomes readable.  For passive sockets, this operation
succeeds when a connection becomes available.
@end defun

@defun wait-until-port-writable-operation port
Make an operation that will succeed with no values when the output
port @var{port} becomes writable.
@end defun

Usually, you don't only want to detect readiness, but also act upon
it. While this can be accomplished by combining one of the previous
two procedures with @code{wrap-operation}, the spurious wake-ups can
be inconvenient. In that case, the following two procedures may be
useful:

@defun make-read-operation try-fn port
Make an operation that tries @var{try-fn}, and when @var{try-fn}
fails, blocks until @var{port} is readable.  @var{try} is a thunk that
either returns @code{#false}, indicating failure, or a thunk, whose
return values are the result of the operation.
@end defun

@defun make-write-operation try-fn port
Make an operation that tries @var{try-fn}, and when @var{try-fn}
fails, blocks until @var{port} is writable.  @var{try} is a thunk that
either returns @code{#false}, indicating failure, or a thunk, whose
return values are the result of the operation.
@end defun

Often, failure is indicated by a procedure calling the thunk of
@code{current-read-waiter} or @code{current-write-waiter}.  In that
case, the following two procedures can be useful:

@defun with-read-waiting-is-failure port try-fn
Return a thunk like @var{try-fn}, except that it also fails when
@var{try-fn} the procedure from the parameter
@code{current-write-waiter} is invoked on @var{port}.

The read waiter at the current depth (relative to the invocation of
the returned thunk) may not be changed while the thunk is being invoked.
@end defun

@defun with-write-waiting-is-failure port try-fn
Return a thunk like @var{try-fn}, except that it also fails when
@var{try-fn} the procedure from the parameter
@code{current-write-waiter} is invoked on @var{port}.

The write waiter at the current depth (relative to the invocation of
the returned thunk) may not be changed while the thunk is being invoked.
@end defun

These two procedures need to install a new read/write waiter, but this
waiter doesn't cover all situations and as such might need to call the
‘previous’ waiter in turn.  The waiter has two options for accessing
the previous waiter:

@itemize
@item the constructed thunk could save the at the time current waiter
(this is what's done currently)
@item the read waiter could look ‘deeper’ in the fluid stack by using
@code{fluid-ref*}
@end itemize

The first option also has a problem: if prompts are used, it is
possible that the ‘less deep’ waiter changes after the old ‘less deep’
waiter was saved.

The second option would be ideal, but the problem is that the waiter
doesn't know how deep it is in the stack -- while it could iterate the
fluid stack and use @code{eq?} what depths are possible, it might
exist at multiple depths at the same time even though the waiter is
‘fresh’ because of weird usage of prompts.

Perhaps the solution is to add a ‘depth’ argument to the procedures of
@code{current-read-waiter} and @code{current-write-waiter} or allow
the waiter to return true or false to indicate whether it handled the
situation or whether the previous waiter should be tried, but neither
of these is implemented yet at time of writing.

In the meantime, don't change the ‘less deep’ waiter while
@code{with-read-waiter} / @code{with-write-waiter} is doing its thing!

@defun accept-operation port [flags=(logior O_NONBLOCK O_CLOEXEC)]
Like @code{(accept port flags)}, but as an operation.  Unlike
@code{accept}, @code{O_NONBLOCK} is included in the default flags,
which makes the accepted port non-blocking and hence suitable for
use with Fibers.

The flag @code{O_CLOEXEC} is also included (if available).  Without
this flag, ports would be leaked to subprocesses by default, which
usually is at best inefficient and at worst a security problem.  But
rarely, ports are intended to be leaked to subprocesses, in which
case you could remove this flag.

Fibers doesn't emulate @code{O_CLOEXEC} when unavailable, because it
would not be entirely equivalent in case of parallelism.
@end defun

@node REPL Commands
@section REPL Commands

Fibers implements some basic extensions to the Guile command-line
interface (its Read-Eval-Print Loop, or the REPL).  Prefix these
commands with a comma (@code{,}) to run them at the REPL; see
@code{,help fibers} for full details, once you have loaded the
@code{(fibers)} module of course.

@deffn {REPL Command} scheds
Show a list of all schedulers.
@end deffn

@deffn {REPL Command} spawn-sched
Create a new scheduler for fibers, and run it on a new kernel thread.
@end deffn

@deffn {REPL Command} kill-sched name
Shut down the scheduler named @var{name}.  Use @code{,scheds} to list
scheduler names.
@end deffn

@deffn {REPL Command} spawn-fiber exp [sched]
Spawn a new fiber that runs @var{exp}.  If @var{sched} is given, the
fiber will be spawned on the given scheduler.
@end deffn

@node Schedulers and Tasks
@section Schedulers and Tasks

Internally, fibers are built on top of schedulers and tasks.

A scheduler runs tasks.  A task is just a thunk (a function of no
arguments) whose return value is ignored.  A scheduler runs tasks in
batches, once per turn.  Each turn, a scheduler takes all tasks from
its ``next'' run-queue and adds them to its ``current'' run-queue, and
then runs the tasks on the current run-queue in order.  The scheduler
then goes to the next turn, unless its ``finished?'' function returns
true.

Both the ``next'' and the ``current'' run-queues are public atomic
data structures.  Scheduling a task adds it to the ``next'' run-queue.
Scheduling a task is a thread-safe operation; it can be done by any
thread.  Scheduling a task on a scheduler running on a remote thread
will ensure that the thread wakes up from any sleeping operation it
might be currently engaged in.

There is normally just one scheduler for each kernel thread that runs
fibers.  Several schedulers can be made aware of each other so that
they can one can spread out the load when spawning tasks that should
run in parallel.  Also, before moving to the next turn, a scheduler
will try to steal work from other schedulers that it knows about,
popping off an item from the remote scheduler's ``current'' run-queue.

There are two additional sources of tasks for a scheduler: file
descriptor events and timers.  When gathering tasks to schedule for
the next turn, a scheduler will call the native events system faciliy
implementation to be notified of activity on file descriptors of
interest.  If there are no pending tasks on the next run-queue, the
call to the events system facility will sleep until the scheduler is
woken up, or until a timer expires.

The capability that allows fibers to be built on schedulers is that
tasks can suspend.  Suspending a task calls a user-supplied
after-suspend handler that is passed the continuation of the task.
The user can then schedule that continuation at some later time.  In
this way a fiber starts as a single task run by a scheduler, but each
time it suspends and is resumed, a fresh task consisting of the
fiber's is scheduled.  The fibers layer also uses other Guile
mechanisms to isolate fibers from each other, such as dynamic states.

All interfaces in this module are thread-safe except where marked
otherwise.

@example
(use-modules (fibers scheduler))
@end example

@defun make-scheduler [#:parallelism=@code{#f}] @
       [#:prompt-tag=@code{(make-prompt-tag "fibers")}]
Make a new scheduler in which to run fibers.  If @var{parallelism} is
true, it should be an integer indicating the number of schedulers to
make.  The resulting schedulers will all share the same prompt tag and
will steal and share out work from among themselves.
@end defun

@defun run-scheduler sched finished?
Run @var{sched} until calling the supplied @var{finished?} thunk
returns true.  Return zero values.  Signal an error if @var{scheduler}
is already running in some other kernel thread.
@end defun

@defun current-scheduler
Return the current scheduler, or @code{#f} if no scheduler is current.
@end defun

@defun scheduler-kernel-thread sched
Return the kernel thread that @var{sched} is running on, or @code{#f}
if it is not currently running.
@end defun

@defun scheduler-runcount sched
Return the number of tasks that have been run on @var{sched}, modulo
@math{2^{32}}.  This interface is useful as a lightweight check to see if
a remote scheduler is making progress.
@end defun

@defun scheduler-remote-peers sched
Return a list of peer schedulers of @var{sched}, not including
@var{sched} itself.
@end defun

@defun scheduler-work-pending? sched
Return @code{#t} if @var{sched} has any work pending: any runnable
tasks or any pending timeouts.
@end defun

@defun choose-parallel-scheduler sched
Return a random scheduler from @var{sched}'s peer set.  Note that
@var{sched}'s peer set includes @var{sched} itself.
@end defun

@defun destroy-scheduler sched
Release any resources associated with @var{sched}.
@end defun

@defun schedule-task sched task
Arrange to run @var{task}, a procedure of no arguments, on the next
turn of @var{sched}.  If @var{sched} is remote and sleeping, it will
be woken up.
@end defun

@defun schedule-task-when-fd-readable sched fd task
Arrange to schedule @var{task} when the file descriptor @var{fd}
becomes readable.  @emph{Not thread-safe.}
@end defun

@defun schedule-task-when-fd-writable sched fd task
Arrange to schedule @var{task} on @var{sched} when the file descriptor
@var{fd} becomes writable.  @emph{Not thread-safe.}
@end defun

@defun schedule-task-at-time sched expiry task
Arrange to schedule @var{task} on @var{sched} when the absolute real
time is greater than or equal to @var{expiry}, expressed in internal
time units.  @emph{Not thread-safe.}
@end defun

@defun suspend-current-task after-suspend
Suspend the current task to the current scheduler.  After suspending,
call the @var{after-suspend} callback with two arguments: the current
scheduler, and the continuation of the current task.  The continuation
passed to the @var{after-suspend} handler is the continuation of the
@code{suspend-current-task} call.
@end defun

@defun yield-current-task
Yield control to the current scheduler.  Like calling
@code{(suspend-current-task schedule-task)} except that it avoids
suspending if the current continuation isn't suspendable.  Returns
@code{#t} if the yield succeeded, or @code{#f} otherwise.
@end defun

@node Pitfalls
@chapter Pitfalls

Running Guile code within a fiber mostly ``just works''.  There are a
few pitfalls to be aware of though.

@menu
* Blocking::            Avoid calling blocking operations.
* Barriers::            Avoid suspending inside continuation barriers.
* Mutation::            Avoid unstructured mutation of shared data.
* Mutexes::             Mutexes and fibers don't mix very well.
* dynamic-wind::        dynamic-wind and preemption often don't mix well.
@end menu

@node Blocking
@section Blocking

When you run a program under fibers, the fibers library arranges to
make it so that port operations can suspend the fiber instead of
block.  This generally works, with some caveats.

@enumerate
@item
The port has to either never block, or support non-blocking I/O.
Since Guile version 3.0.10, this is the case for all ports except
those that use @code{libreadline}.  Any port type defined by an
extension in C may not be suspendable, however, for example SSL ports
from GnuTLS.  If you experience problems here, first upgrade your
Guile, then ensure that any ports defined by extensions are
suspendable, either by using non-blocking I/O and/or by implementing
in Scheme using @code{make-custom-port} and the like.
@item
You have to make sure that any file port you operate on is opened in
nonblocking mode.  @xref{Non-Blocking I/O,,,guile.info,Guile Reference
Manual}, for the obscure @code{fcntl} incantation to use on your
ports.
@item
You have to avoid any operation on ports that is not supported yet in
Guile for non-blocking I/O.  Since non-blocking I/O is new in Guile,
only some I/O operations are expressed in terms of the primitive
operations.  Notably, Scheme @code{display} and @code{write} are still
implemented in C, which prevents any fiber that uses them from
suspending and resuming correctly.  What will happen instead is that
the call blocks instead of suspending.  If you find a situation like
this, talk to Guile developers to get it fixed :)
@item
You can enable non-blocking I/O for local files, but Linux at least
will always say that the local file is ready for I/O even if it has to
page in data from a spinning-metal device.  This is a well-known
limitation for which the solution is apparently to do local I/O via a
thread pool.  We could implement this in Fibers, or in Guile... not
sure what the right thing is!
@end enumerate

You also have to avoid any other library or system calls that would
block.  One common source of blocking is @code{getaddrinfo} and
related network address resolution library calls.  Again, apparently
the solution is thread pools?  Probably in Fibers we should implement
a thread-pooled address resolver.

The @code{(fibers)} module exports a @code{sleep} replacement.  Code
that sleeps should import the @code{(fibers)} module to be sure that
they aren't using Guile's @code{sleep} function.

Finally, a fiber itself has to avoid blocking other fibers; it must
reach a ``yield point'' some time.  A yield point includes a read or
write on a port or a channel that would block, or a @code{sleep}.
Other than that, nothing will pre-empt a fiber, at least not
currently.  If you need to yield to the scheduler, then at least do a
@code{(sleep 0)} or something.

@node Barriers
@section Barriers

When a fiber suspends, Fibers uses @code{abort-to-prompt} to save the
fiber's continuation, saving each pending computation in that fiber to
the heap.  When the fiber resumes, Fibers invokes the saved
continuation, effectively replaying these saved stack frames back onto
the current stack.  For this operation to succeed, the saved
continuation needs to be @dfn{suspendable}.  A suspendable
continuation should be able to be resumed after the call to
@code{abort-to-prompt}.

Most continuations in Guile are suspendable.  However, not all of them
are.  It's possible to explicitly instate a continuation barrier
(@pxref{Continuation Barriers,,,guile.info,Guile Reference Manual})
that will allow the continuation to be aborted but not reinstated:

@example
;; If put-message suspends, we will never resume!
(run-fibers
 (lambda ()
   (with-continuation-barrier
     (lambda () (put-message channel 42)))))
@end example

If the @code{put-message} call can't succeed directly, then the fiber
will suspend.  However when the fiber becomes runnable again, it can't
be rewound because of the barrier.  Because this is the case, when
Fibers goes to suspend a computation but realizes that the suspended
fiber could never be resumed, it throws an error instead.

@code{with-continuation-barrier} is the only function in Guile that
establishes a continuation barrier on purpose.  However there are
number of other functions that accidentally establish a continuation
barrier by recursing into C code and then back to Scheme.  (Guile can
only rewind the state of a saved computation if Guile created the
corresponding stack frame, and that's not the case for the
intermediate stack frame created by the C compiler.)

Accidental continuation barriers are bugs, and the Guile developers
have been working on removing them over the years.  By now, most of
the high-priority accidental barriers are gone.  Those that are left
include:

@itemize
@item The body thunk of @code{call-with-blocked-asyncs}
@item GOOPS methods attached to a primitive-generic like @code{+} or
@code{equal?}
@item Dynwind entry/exit handlers, but only when called due to nonlocal
entry or exit
@item R6RS custom port callbacks (for Guile before version 3.0.10)
@item Legacy ``soft port'' callbacks (Guile before 3.0.10)
@item R5RS ``delay'' callbacks
@item Many module system callbacks (module transformers, etc)
@item SRFI-13 string and character-set callbacks
@item Callbacks from some SRFI-1 functions
@item Callbacks from @code{sort}
@item Custom hash table assoc functions
@item Calls to @code{load-from-path} (though, oddly, not @code{load})
@item Object printers, e.g. custom record printers
@item @code{call-with-vm}
@item @code{array-map} and related array functions
@end itemize

This set will be reduced over time as more of @code{libguile} is
rewritten in Scheme.

Finally, for port operations, @xref{Non-Blocking
I/O,,,guile.info,Guile Reference Manual}.  When Guile tries to read or
write from a file descriptor but can't, normally it would call the
current read waiter, which Fibers customizes to suspend the fiber and
run another one in the meantime.  However for procedures that have not
been rewritten in terms of the ``suspendable port operations'',
notably including @code{write} and @code{display}, the blocking I/O
condition is handled in C, not Scheme, so Guile cannot create a
resumable continuation.  In this case, instead of erroring, Guile will
wait until the file descriptor is readable or writable (as
appropriate) and then continue.  However in the meantime, which may be
forever, this blocks other fibers from running.  Therefore Fibers
users sometimes have to be aware of the state of Guile's rewrite of
port operations in terms of suspendable-port primitives, and to help
out if things aren't moving fast enough :)

@node Mutation
@section Mutation

Although code run within fibers looks like normal straight-up Scheme,
it runs concurrently with other fibers.  This means that if you mutate
shared state and other fibers mutate the same shared state using
normal Scheme procedures like @code{set!}, @code{vector-set!}, or the
like, then probably you're going to have a bad time.  This is
especially the case considering that the default is to run as many
schedulers in parallel as your machine has cores, and also to preempt
fibers at any time.

Even if you explicitly choose a cooperative scheduling mode by
disabling interrupts and parallelism, multi-step transactions may be
suspended if your code reaches a yield point in the middle of
performing the transaction.

The best way around this problem is to avoid unstructured mutation,
and to instead share data by communicating over channels.  Using
channels to communicate data produces much more robust, safe systems.

If you need to mutate global data, the best way is to use an atomic
variable.  If that is not possible, then consider spawning a fiber to
manage the mutable data, and communicating with that fiber over
channels.  Mutexes are also an option but are difficult to use
correctly; see the considerations from the following section.

@node Mutexes
@section Mutexes

Mutexes are low-level synchronization primitives provided by Guile.
Used properly, they can be used to build concurrent systems that
concurrently access data without corrupting it.

@xref{Mutexes and Condition Variables,,,guile.info,Guile Reference
Manual}, for some reasons why mutexes aren't so great for Guile in
general.

Guile's mutexes are an even worse solution with a Fibers system.  It
is a bad idea for a fiber to grab a Guile mutex, because if the mutex
is not available, Guile will suspend not just the fiber that is
running but the entire kernel thread.  If the mutex is available, the
fiber obtains it, cool; but if it the fiber suspends while holding a
mutex, that's bad news.  Any fiber trying to acquire a mutex while a
suspended fiber from the same thread already has the mutex will result
in an error: as Guile thinks that the mutex has already been acquired
by the current thread, it detects recursion and bails out.

With condition variables, similar problems arise: waiting on a
condition variable will block indefinitely, if the condition can only
be signalled by another fiber in the current kernel thread.

The root of this problem is that Guile associates mutexes with kernel
threads, not fibers.  It would be possible however to make a
Fibers-appropriate implementation of mutexes, but we suggest that
users try atomic boxes or channels instead.  If you do use mutexes,
make sure you disable preemption (possibly by a local call to
@code{call-with-blocked-asyncs}), and take care to never suspend a
fiber while it owns any mutex.

@node dynamic-wind
@section dynamic-wind

If you use Guile's @code{dynamic-wind} and rescheduling happens when
the thunk is being run (due to a blocking condition, preemption or
some other reason), the out-guard will be run.  Later, when fiber is
resumed, the in-guard will be run and the thunk continues.

While this is @code{dynamic-wind} functioning as intended, for some
common use cases of @code{dynamic-wind} this is intended behaviour is
actually undesired.  For example, take the following Scheme
implementation of Python's @code{with} construct:

@example
(define (with resource close-resource use-resource)
  (dynamic-wind
    (lambda () #false) ; in-guard
    (lambda () (use-resource resource)) ; thunk
    (lambda () (close-resource resource)))) ; out-guard
;; Example usage:
(use-modules (srfi srfi-26))
(with (open-file "greetings" "w") close-port (cut display "hi" <>))
;; The idea is to always close the port at the end, even if
;; 'display' throws an exception.
@end example

The problem here, is that if preemption happens when writing ``hi'' to
``greetings'', then the port is prematurely closed -- when the fiber
is resumed, the writing would continue on a closed port, which is not
going to work.

It is therefore required to ignore the in-guard and out-guard when
preempting.  This is implemented by the procedure @code{dynamic-wind*}
from @code{(fibers scheduler)} and re-exported from @code{(fibers)}.
It behaves exactly like @code{dynamic-wind}, except for not running
the in-guard and out-guard when rescheduling.

However, this does not mean that all uses of @code{dynamic-wind}
should be replaced with @code{dynamic-wind*}!  There exist some valid
uses for @code{dynamic-wind} that would break when replaced with
@code{dynamic-wind*}.  For example, @code{dynamic-wind} can be used to
temporarily change the curent working directory of the process.  As
the working directory needs to be restored even when just
rescheduling, @code{dynamic-wind*} would be incorrect there.

(You also need to make sure there is only a single kernel thread
that's playing with working directories, for example by setting
@code{#:parallelism 1}, but that's unrelated to @code{dynamic-wind}
and @code{dynamic-wind*}.)

For Scheme libraries that would otherwise be fibers-agnostic, it can
be a bit inconvenient to have to use @code{dynamic-wind*} instead of
Guile's @code{dynamic-wind}.  At time of writing, no solution is
available for this problem yet.  However, it is considered likely that
eventually @code{dynamic-wind*} will be moved to Guile itself in some
form, eventually solving the problem.

@node Examples
@chapter Examples

Here are some small examples to get you started.

@menu
* Ping::                  An echo server and client.
* Memcached::             A simple memcached server and client.
* Web Server Backend::    A backend for Guile's web server.
* Concurrent Web Server:: A more concurrent web server.
@end menu

More examples would be great, especially demonstrating interesting
things that can be done with channels.

@node Ping
@section Ping

@subsection Server

This simple server listens on a TCP port, echoing lines back to any
user that connects.  This file can be found in
@code{examples/ping-server.scm}, and can be run from the build dir as
@code{./env guile examples/ping-server.scm}.

First, we use some standard Guile modules, and the fibers module.

@example
(use-modules (rnrs bytevectors)
             (fibers)
             (ice-9 textual-ports)
             (ice-9 rdelim)
             (ice-9 match))
@end example

We run the server within a @code{run-fibers} call.

@example
(define* (run-ping-server #:key
                          (host #f)
                          (family AF_INET)
                          (addr (if host
                                    (inet-pton family host)
                                    INADDR_LOOPBACK))
                          (port 11211)
                          (socket (make-default-socket family addr port)))
  (listen socket 1024)
  (sigaction SIGPIPE SIG_IGN)
  (socket-loop socket (make-hash-table)))

(run-fibers run-ping-server)
@end example

Up to here, all good.  Perhaps we should look at how to open a socket;
here's a couple helper that appears often in applications that use
suspendable ports.  @xref{Non-Blocking I/O,,,guile.info,Guile
Reference Manual}, for full details.

@example
(define (make-default-socket family addr port)
  (let ((sock (socket PF_INET SOCK_STREAM 0)))
    (setsockopt sock SOL_SOCKET SO_REUSEADDR 1)
    (fcntl sock F_SETFD FD_CLOEXEC)
    (fcntl sock F_SETFL (logior O_NONBLOCK (fcntl sock F_GETFL)))
    (bind sock family addr port)
    sock))
@end example

We hope to make this easier in the future; it's a bit too much
ceremony.  Now, the main dish is the server loop, that simply accepts
new connections, forking off a fiber for each connection:

@example
(define (socket-loop socket store)
  (let loop ()
    (match (accept socket SOCK_NONBLOCK)
      ((client . addr)
       (spawn-fiber (lambda () (client-loop client addr store)))
       (loop)))))
@end example

Finally, the loop to handle a single client:

@example
(define (client-loop port addr store)
  (setvbuf port 'block 1024)
  ;; Disable Nagle's algorithm.  We buffer ourselves.
  (setsockopt port IPPROTO_TCP TCP_NODELAY 1)
  (let loop ()
    ;; TODO: Restrict read-line to 512 chars.
    (let ((line (read-line port)))
      (cond
       ((eof-object? line)
        (close-port port))
       (else
        (put-string port line)
        (put-char port #\newline)
        (force-output port)
        (loop))))))
@end example

This ping server is fairly straightforward, and is only flawed in a
couple of ways: it doesn't limit the line size, and so is vulnerable
to memory exhaustion if the client gives it a very, very big line, and
additionally, it does not time out clients after inactivity, so the
poll set could get quite large.

In practice the limit for the number of connections is imposed by the
system in the form of a file descriptor limit.  Use @code{ulimit -n}
to increase this limit on the console, or @code{setrlimit} to increase
it from Guile, within the hard limits imposed by the system.

@subsection Client

The client is similar to the server; see
@code{examples/ping-client.scm} for full details.  It can be run as
@code{./env guile examples/ping-client.scm N M}, to make N concurrent
connections to the server and make a series of M requests on each
connection.  It spawns a fiber per connection, and then uses a normal
Guile loop to make the serial requests.

@example
(define (run-ping-test num-clients num-connections)
  ;; The getaddrinfo call blocks, unfortunately.  Call it once before
  ;; spawning clients.
  (let ((addrinfo (car (getaddrinfo "localhost" "11211"))))
    (let lp ((n 0))
      (when (< n num-clients)
        (spawn-fiber
         (lambda ()
           (client-loop addrinfo n num-connections)))
        (lp (1+ n))))))
@end example

Running this on a laptop from 2015 yields results more or less like
this:

@example
$ time ./env guile examples/ping-client.scm 1000 100

real	0m1.647s
user	0m2.176s
sys	0m0.816s
@end example

That's a throughput of somewhere around 60000 fiber switches per
second on each side, which is none too shabby.

@node Memcached
@section Memcached

Similarly to the echo server, Fibers includes an example memcached
server and client.  Run the server like this:

@example
$ ./env guile examples/memcached-server.scm
@end example

Run the client as with the ping client:

@example
$ time ./env guile examples/memcached-client.scm 1000 100

real	0m6.343s
user	0m9.868s
sys	0m1.808s
@end example

Here we see a throughput of around 16000 puts plus 16000 gets per
second on this 2-core, 2-thread-per-core machine; pretty OK for a
basic implementation.

@node Web Server Backend
@section Web Server Backend

Fibers includes a ``backend'' for Guile's built-in web server that
uses non-blocking fibers to read requests and write responses.  Fibers
also includes a standalone web server that uses Guile's HTTP
facilities, but not its web server framework.  @xref{Concurrent Web
Server}, for more on the standalone web server.

To run a web server that serves each client from
fibers, specify the @code{fibers} backend when running your web
server:

@example
(use-modules (web server))

(define (handler request body)
  (values '((content-type . (text/plain)))
          "Hello, World!"))

(run-server handler 'fibers)
@end example

Performance seems to be about 60% of the standard web server backend
implementation shipped with Guile, though it is not as
battle-hardened.

The fibers web server backend is an interesting case because it uses
channels to invert the inversion-of-control imposed on the backend by
the web server framework.  The web server wants the backend to provide
``read-request'' and ``write-response'' callbacks, whereas in fibers
we usually want to run dedicated REPL-like fibers over the client
sockets.  The fibers backend enables this by passing a callback to the
per-client loops:

@example
(define (have-request response-channel request body)
  (put-message request-channel
               (vector response-channel request body))
  (match (get-message response-channel)
    (#(response body)
     (values response body))))
(let loop ()
  (match (accept socket SOCK_NONBLOCK)
    ((client . sockaddr)
     ;; ...
     (spawn-fiber (lambda () (client-loop client have-request))
                  #:parallel? #t)
     (loop))))
@end example

From the perspective of the @code{client-loop} fiber,
@code{have-request} is a normal function that takes a request and
returns a response, and the @code{client-loop} fiber is in control.
But from the perspective of the web server, the @code{server-read} and
@code{server-write} callbacks are straightforward and idiomatic too:

@example
(define (server-read server)
  (match (get-message (server-request-channel server))
    (#(response-channel request body)
     (let ((client response-channel))
       (values client request body)))))

(define (server-write server client response body)
  (let ((response-channel client))
    (put-message response-channel (vector response body)))
  (values))
@end example

This takes advantage of the fact that we can use @code{get-message},
@code{put-message}, and other CML operations both inside and outside
of fibers, and it mostly just does the right thing.

Note also the @code{#:parallel? #t} on the @code{spawn-fiber}
invocation.  The natural unit of parallelism in a web server is the
request (or the client), so it's at this point that we introduce work
sharing to our system, allowing us to naturally take advantage of
multiple cores on our server.

@node Concurrent Web Server
@section Concurrent Web Server

Guile's web server framework single-threads all web request handling.
The handler procedure can be passed a number of additional ``state''
arguments, and is expected to return a corresponding number of
additional values to use as the next state.  This is sometimes what
you want, but it does limit concurrency; instead it would be nice to
be able to not only the input and output running concurrently, but
also handlers too.

For this reason, Fibers includes a simple standalone web server that
uses Guile's HTTP facilities, but not its web server framework.  To
run a standalone web server, use the @code{(fibers web server)}
module:

@example
(use-modules (fibers web server))

(define (handler request body)
  (values '((content-type . (text/plain)))
          "Hello, World!"))

(run-server handler)
@end example

Compared to the Fibers web server backend (@pxref{Web Server
Backend}), using the standalone fibers web server enables more
parallelism, as the handlers can run in parallel when you have
multiple cores.  Single-core performance of the standalone server is
slightly better than the web server backend, and unlike the backend it
scales with the number of cores available.

@node Status
@chapter Project status

Fibers is feature-complete and ready to go!  It's early days but
things are solid enough to say without embarrassment or misgiving that
Guile now has a solid concurrency story.  Use fibers, incorporate it
directly into your project, fork it, improve it: what happens now is
up to you.  Happy hacking and godspeed!

@node Index
@unnumbered Index
@printindex cp
@syncodeindex tp fn
@syncodeindex vr fn
@printindex fn

@bye<|MERGE_RESOLUTION|>--- conflicted
+++ resolved
@@ -12,13 +12,9 @@
 @value{UPDATED})
 
 @noindent
-<<<<<<< HEAD
-Copyright 2016-2023 Andy Wingo
-Copyright 2021, 2023 Maxime Devos
-=======
-Copyright 2016, 2023 Andy Wingo@*
+Copyright 2016-2023 Andy Wingo@*
 Copyright 2021, 2023 Maxime Devos@*
->>>>>>> 034e6595
+Copyright 2021, 2023 Maxime Devos@*
 Copyright 2022, 2023 Aleix Conchillo Flaqué
 
 @quotation
